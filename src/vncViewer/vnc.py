#
# Copyright (C) 2006  Daniel Berrange
# Copyright (C) 2006 Red Hat
#
##  This is free software; you can redistribute it and/or modify
##  it under the terms of the GNU General Public License as published by
##  the Free Software Foundation; either version 2 of the License, or
##  (at your option) any later version.
##
##  This software is distributed in the hope that it will be useful,
##  but WITHOUT ANY WARRANTY; without even the implied warranty of
##  MERCHANTABILITY or FITNESS FOR A PARTICULAR PURPOSE.  See the
##  GNU General Public License for more details.
##
##  You should have received a copy of the GNU General Public License
##  along with this software; if not, write to the Free Software
##  Foundation, Inc., 59 Temple Place - Suite 330, Boston, MA  02111-1307,
##  USA.


import gobject
import rfb
import sys
from struct import pack, unpack
import pygtk
import gtk

stderr = sys.stderr

from time import time

class GRFBFrameBuffer(rfb.RFBFrameBuffer, gobject.GObject):
    __gsignals__= {
        "resize": (gobject.SIGNAL_RUN_FIRST, gobject.TYPE_NONE, [int,int]),
        "invalidate": (gobject.SIGNAL_RUN_FIRST, gobject.TYPE_NONE, [int,int,int,int])
        }

    def __init__(self, canvas):
        self.__gobject_init__()
        self.canvas = canvas
        self.pixmap = None
        self.name = "VNC"
        self.dirtyregion = None

    def get_name(self):
        return self.name

    def get_pixmap(self):
        return self.pixmap

    def clone_pixmap(self):
        if self.pixmap == None:
            return None
        width, height = self.pixmap.get_size()
        clone = gtk.gdk.Pixmap(self.canvas.window, width, height)
        gc = clone.new_gc()
        clone.draw_drawable(gc, self.pixmap, 0, 0, 0, 0, -1, -1)
        return clone

    def init_screen(self, width, height, name):
        self.name = name
        return self.resize_screen(width, height)

    def resize_screen(self, width, height):
        self.pixmap = gtk.gdk.Pixmap(self.canvas.window, width, height)
        self.gc = self.pixmap.new_gc()
        self.emit("resize", width, height)
        return (0, 0, width, height)

    def process_pixels(self, x, y, width, height, data):
        if self.pixmap == None:
            return

        self.pixmap.draw_rgb_32_image(self.gc, x, y, width, height, gtk.gdk.RGB_DITHER_NONE, data)
        self.dirty(x,y,width,height)

    def dirty(self, x, y, width, height):
        if self.dirtyregion == None:
            self.dirtyregion = { "x1": x, "y1": y, "x2": x+width, "y2": y+height }
        else:
            if x < self.dirtyregion["x1"]:
                self.dirtyregion["x1"] = x
            if (x + width) > self.dirtyregion["x2"]:
                self.dirtyregion["x2"] = (x + width)
            if y < self.dirtyregion["y1"]:
                self.dirtyregion["y1"] = y
            if (y + height) > self.dirtyregion["y2"]:
                self.dirtyregion["y2"] = (y + height)

    def process_solid(self, x, y, width, height, color):
        # XXX very very evil assumes pure 32-bit RGBA format
        (r,g,b,a) = unpack('BBBB', color)
        self.gc.set_rgb_fg_color(gtk.gdk.Color(red=r*255,green=g*255,blue=b*255))
        if width == 1 and height == 1:
            self.pixmap.draw_point(self.gc, x, y)
        else:
            self.pixmap.draw_rectangle(self.gc, True, x, y, width, height)
        self.dirty(x,y,width,height)

    def update_screen(self, t):
        if self.dirtyregion != None:
            x1 = self.dirtyregion["x1"]
            x2 = self.dirtyregion["x2"]
            y1 = self.dirtyregion["y1"]
            y2 = self.dirtyregion["y2"]
            #print "Update %d,%d (%dx%d)" % (x1, y1, (x2-x1), (y2-y1))
            self.emit("invalidate", x1, y1, x2-x1, y2-y1)
            self.dirtyregion = None

    def change_cursor(self, width, height, x, y, data):
        print >>stderr, 'change_cursor'

    def move_cursor(self, x, y):
        print >>stderr, 'move_cursor'

gobject.type_register(GRFBFrameBuffer)


class GRFBNetworkClient(rfb.RFBNetworkClient, gobject.GObject):
    __gsignals__= {
        "disconnected": (gobject.SIGNAL_RUN_FIRST, gobject.TYPE_NONE, [])
        }

    def __init__(self, host, port, converter, debug=0, preferred_encoding=(rfb.ENCODING_RAW)):
        rfb.RFBNetworkClient.__init__(self, host, port, converter, debug=debug,preferred_encoding=preferred_encoding)
        self.__gobject_init__()

        self.watch = None
        self.password = None

    def init(self):
        return rfb.RFBNetworkClient.init(self)

    def start(self):
        rfb.RFBNetworkClient.start(self)
        self.watch = gobject.io_add_watch(self.sock.fileno(), gobject.IO_IN | gobject.IO_ERR | gobject.IO_HUP, self.handle_io)

    def handle_io(self, src, condition):
        if self.watch == None:
            return 0

        try:
            self.loop1()
        except Exception, e:
            print str(e)
            self.close()
            self.emit("disconnected")
            return 0
        return 1

    def close(self):
        rfb.RFBNetworkClient.close(self)

        if self.watch != None:
            gobject.source_remove(self.watch)
            self.watch = None

    def setpass(self, password):
        self.password = password

    def getpass(self):
        return self.password

    def update_key(self, down, key):
        self.send(pack('>BBHI', 4, down, 0, key))

    def update_pointer(self, mask, x, y):
        self.send(pack('>BBHH', 5, mask, x, y))
gobject.type_register(GRFBNetworkClient)


class GRFBViewer(gtk.DrawingArea):
    __gsignals__= {
        "connected": (gobject.SIGNAL_RUN_FIRST, gobject.TYPE_NONE, [str, int]),
        "authenticated": (gobject.SIGNAL_RUN_FIRST, gobject.TYPE_NONE, []),
        "activated": (gobject.SIGNAL_RUN_FIRST, gobject.TYPE_NONE, []),
        "disconnected": (gobject.SIGNAL_RUN_FIRST, gobject.TYPE_NONE, [])
        }

    def __init__(self, autograbkey=False):
        gtk.DrawingArea.__init__(self)

        self.fb = GRFBFrameBuffer(self)
        self.client = None
        self.authenticated = False
        self.needpw = True
<<<<<<< HEAD
        self.autograbkey = autograbkey
=======
        self.preferred_encoding = (rfb.ENCODING_RAW, rfb.ENCODING_DESKTOP_RESIZE)
        # Current impl of draw_solid is *far* too slow to be practical
        # for Hextile which likes lots of 1x1 pixels solid rectangles
        #self.preferred_encoding = (rfb.ENCODING_HEXTILE, rfb.ENCODING_RAW, rfb.ENCODING_DESKTOP_RESIZE)
>>>>>>> 98abb6ba

        self.fb.connect("resize", self.resize_display)
        self.fb.connect("invalidate", self.repaint_region)

        self.connect("expose-event", self.expose_region)

	self.connect("motion-notify-event", self.update_pointer)
	self.connect("button-press-event", self.update_pointer)
	self.connect("button-release-event", self.update_pointer)
	self.connect("key-press-event", self.key_press)
	self.connect("key-release-event", self.key_release)
        self.connect("enter-notify-event", self.enter_notify)
        self.connect("leave-notify-event", self.leave_notify)

        # If we press one of these keys 3 times in a row
        # its become sticky until a key outside this set
        # is pressed. This lets you do  Ctrl-Alt-F1, eg
        # by "Ctrl Ctrl Ctrl   Alt-F1"
        self.stickyMods = (gtk.gdk.keyval_from_name("Alt_L"), \
                           gtk.gdk.keyval_from_name("Alt_R"), \
                           gtk.gdk.keyval_from_name("Shift_L"), \
                           gtk.gdk.keyval_from_name("Shift_R"), \
                           gtk.gdk.keyval_from_name("Super_L"), \
                           gtk.gdk.keyval_from_name("Super_R"), \
                           gtk.gdk.keyval_from_name("Hyper_L"), \
                           gtk.gdk.keyval_from_name("Hyper_R"), \
                           gtk.gdk.keyval_from_name("Meta_L"), \
                           gtk.gdk.keyval_from_name("Meta_R"), \
                           gtk.gdk.keyval_from_name("Control_L"), \
                           gtk.gdk.keyval_from_name("Control_R"))
        self.lastKeyVal = None
        self.lastKeyRepeat = 0

        self.set_events(gtk.gdk.EXPOSURE_MASK |
                        gtk.gdk.LEAVE_NOTIFY_MASK |
                        gtk.gdk.ENTER_NOTIFY_MASK |
                        gtk.gdk.KEY_RELEASE_MASK |
                        gtk.gdk.KEY_PRESS_MASK |
                        gtk.gdk.BUTTON_RELEASE_MASK |
                        gtk.gdk.BUTTON_PRESS_MASK |
                        gtk.gdk.POINTER_MOTION_MASK |
                        gtk.gdk.POINTER_MOTION_HINT_MASK)

        self.set_property("can-focus", True)

    def get_framebuffer_name(self):
        return self.fb.get_name()

    def connect_to_host(self, host, port, debug=0):
        if self.client != None:
            self.disconnect_from_host()
	    self.client = NOne

        client = GRFBNetworkClient(host, port, self.fb, debug=debug, preferred_encoding=self.preferred_encoding)
        client.connect("disconnected", self._client_disconnected)

        auth_types = client.init()

        # NB we delibrately dont assign to self.client until
        # we're successfully connected.
        self.client = client
        self.authenticated = False
        self.emit("connected", host, port)
        if rfb.AUTH_NONE in auth_types:
            self.needpw = False
        else:
            self.needpw = True
        return self.needpw

    def _client_disconnected(self, src):
        self.client = None
        self.emit("disconnected")

    def disconnect_from_host(self):
        if self.client == None:
            return

        self.client.close()
        self.client = None
        self.emit("disconnected")

    def authenticate(self, password):
        self.client.setpass(password)
        try:
            self.client.auth()
        except:
            print str(sys.exc_info()[0]) + " " + str(sys.exc_info()[1])
            self.disconnect_from_host()
            return 0
        self.authenticated = True
        self.emit("authenticated")
        return 1

    def activate(self):
        if self.client == None:
            return

        self.client.start()
        self.client.request_update()
        self.emit("activated")

    def is_authenticated(self):
        if not(self.is_connected()):
            return False
        return self.authenticated

    def needs_password(self):
        return self.needpw

    def is_connected(self):
        if self.client == None:
            return False
        return True

    def state_to_mask(self, state):
        mask = 0
        if state & gtk.gdk.BUTTON1_MASK:
            mask = mask + 1
        if state & gtk.gdk.BUTTON2_MASK:
            mask = mask + 2
        if state & gtk.gdk.BUTTON3_MASK:
            mask = mask + 4
        if state & gtk.gdk.BUTTON4_MASK:
            mask = mask + 8
        if state & gtk.gdk.BUTTON5_MASK:
            mask = mask + 16

        return mask

    def take_screenshot(self):
        return self.fb.clone_pixmap()

    def update_pointer(self, win, event):
        if self.client != None:
            x, y, state = event.window.get_pointer()
            self.client.update_pointer(self.state_to_mask(state), x, y)
        return True

    def has_grabbed_keyboard(self):
        return self.grabbedKeyboard

    def will_autograb_keyboard(self):
        return self.autograbkey

    def grab_keyboard(self):
        gtk.gdk.keyboard_grab(win.window, 1, long(0))
        self.grabbedKeyboard = True

    def ungrab_keyboard(self):
        gtk.gdk.keyboard_ungrab()
        self.grabbedKeyboard = False

    def enter_notify(self, win, event):
        if self.autograbkey:
            self.grab_keyboard()

    def leave_notify(self, win, event):
        if self.autograbkey:
            gtk.ungrab_keyboard()

    def key_press(self, win, event):
        # Key handling in VNC is screwy. The event.keyval from GTK is
        # interpreted relative to modifier state. This really messes
        # up with VNC which has no concept of modifiers. If we interpret
        # at client end you can end up with 'Alt' key press generating
        # Alt_L, and key release generated ISO_Prev_Group. This really
        # really confuses the VNC server - 'Alt' gets stuck on.
        #
        # So we have to redo GTK's  keycode -> keyval translation
        # using only the SHIFT modifier which explicitly has to be
        # interpreted at client end.
        map = gtk.gdk.keymap_get_default()
        maskedstate = event.state & (gtk.gdk.SHIFT_MASK | gtk.gdk.LOCK_MASK)
        (val,group,level,mod) = map.translate_keyboard_state(event.hardware_keycode, maskedstate, 0)

        stickyVal = None

        if val in self.stickyMods:
            # No previous mod pressed, start counting our presses
            if self.lastKeyVal == None:
                self.lastKeyVal = val
                self.lastKeyRepeat = 1
            else:
                if self.lastKeyVal == val:
                    # Match last key pressed, so increase count
                    self.lastKeyRepeat = self.lastKeyRepeat + 1
                elif self.lastKeyRepeat < 3:
                    # Different modifier & last one was not yet
                    # sticky so reset it
                    self.lastKeyVal = None
        else:
            # If the prev modifier was pressed 3 times in row its sticky
            if self.lastKeyVal != None and self.lastKeyRepeat >= 3:
                stickyVal = self.lastKeyVal

        if self.client != None:
            # Send fake sticky modifier key
            if stickyVal != None:
                self.client.update_key(1, stickyVal)

            self.client.update_key(1, val)
            #self.client.update_key(1, event.keyval)

        return True

    def key_release(self, win, event):
        # Key handling in VNC is screwy. See above
        map = gtk.gdk.keymap_get_default()
        maskedstate = event.state & (gtk.gdk.SHIFT_MASK | gtk.gdk.LOCK_MASK)
        (val,group,level,mod) = map.translate_keyboard_state(event.hardware_keycode, maskedstate, 0)

        stickyVal = None

        if not(val in self.stickyMods):
            # If a sticky modifier is active, we must release it
            if self.lastKeyVal != None and self.lastKeyRepeat >= 3:
                stickyVal = self.lastKeyVal

            # Release of any non-modifier clears stickyness
            self.lastKeyVal = None

        if self.client != None:
            self.client.update_key(0, val)
            #self.client.update_key(0, event.keyval)

            # Release the sticky modifier
            if stickyVal != None:
                self.client.update_key(0, stickyVal)


        return True

    def get_frame_buffer(self):
        return self.fb

    def resize_display(self, fb, width, height):
        self.set_size_request(width, height)

    def repaint_region(self,fb, x, y, width, height):
        if self.fb.get_pixmap() == None:
            return
        gc = self.window.new_gc()
        self.window.draw_drawable(gc, self.fb.get_pixmap(), x, y, x, y, width, height)

    def expose_region(self, win, event):
        if self.fb.get_pixmap() == None:
            return
        gc = self.window.new_gc()
        self.window.draw_drawable(gc, self.fb.get_pixmap(), event.area.x, event.area.y, event.area.x, event.area.y, event.area.width, event.area.height)

gobject.type_register(GRFBViewer)


def main():
    host = sys.argv[1]
    port = int(sys.argv[2])
    password = None
    if len(sys.argv) == 4:
        password = sys.argv[3]

    win = gtk.Window()
    win.set_name("VNC")
    win.connect("destroy", lambda w: gtk.main_quit())

    pane = gtk.ScrolledWindow()
    pane.set_policy(gtk.POLICY_AUTOMATIC, gtk.POLICY_AUTOMATIC)
    win.add(pane)

    vp = gtk.Viewport()
    pane.add(vp)

    vnc = GRFBViewer()
    vp.add(vnc)

    win.show_all()
    win.present()

    if vnc.connect_to_host(host, port, debug=0):
        print "Need password"
        if password == None:
            return 1
    else:
        print "No password needed"
    vnc.authenticate(password)
    vnc.activate()

    win.set_title(vnc.get_framebuffer_name())

    def autosize():
        rootWidth = gtk.gdk.screen_width()
        rootHeight = gtk.gdk.screen_height()

        vncWidth, vncHeight = vnc.get_size_request()

        if vncWidth > (rootWidth-200):
            vncWidth = rootWidth - 200
        if vncHeight > (rootHeight-200):
            vncHeight = rootHeight - 200

        vp.set_size_request(vncWidth+3, vncHeight+3)

    def resize(src, size):
        autosize()

    vnc.connect('size-request', resize)

    gtk.main()
    vnc.disconnect_from_host()

if __name__ == '__main__':
    main()<|MERGE_RESOLUTION|>--- conflicted
+++ resolved
@@ -184,14 +184,11 @@
         self.client = None
         self.authenticated = False
         self.needpw = True
-<<<<<<< HEAD
         self.autograbkey = autograbkey
-=======
         self.preferred_encoding = (rfb.ENCODING_RAW, rfb.ENCODING_DESKTOP_RESIZE)
         # Current impl of draw_solid is *far* too slow to be practical
         # for Hextile which likes lots of 1x1 pixels solid rectangles
-        #self.preferred_encoding = (rfb.ENCODING_HEXTILE, rfb.ENCODING_RAW, rfb.ENCODING_DESKTOP_RESIZE)
->>>>>>> 98abb6ba
+        self.preferred_encoding = (rfb.ENCODING_HEXTILE, rfb.ENCODING_RAW, rfb.ENCODING_DESKTOP_RESIZE)
 
         self.fb.connect("resize", self.resize_display)
         self.fb.connect("invalidate", self.repaint_region)
@@ -337,7 +334,7 @@
         return self.autograbkey
 
     def grab_keyboard(self):
-        gtk.gdk.keyboard_grab(win.window, 1, long(0))
+        gtk.gdk.keyboard_grab(self.window, 1, long(0))
         self.grabbedKeyboard = True
 
     def ungrab_keyboard(self):
@@ -350,7 +347,7 @@
 
     def leave_notify(self, win, event):
         if self.autograbkey:
-            gtk.ungrab_keyboard()
+            self.ungrab_keyboard()
 
     def key_press(self, win, event):
         # Key handling in VNC is screwy. The event.keyval from GTK is
@@ -463,7 +460,7 @@
     vp = gtk.Viewport()
     pane.add(vp)
 
-    vnc = GRFBViewer()
+    vnc = GRFBViewer(autograbkey=True)
     vp.add(vnc)
 
     win.show_all()
